--- conflicted
+++ resolved
@@ -1,9 +1,5 @@
 Name:                monad-control
-<<<<<<< HEAD
 Version:             1.0
-=======
-Version:             0.3.2.1
->>>>>>> b50a7630
 Synopsis:            Lift control operations, like exception catching, through monad transformers
 License:             BSD3
 License-file:        LICENSE
@@ -60,12 +56,7 @@
 
   Exposed-modules: Control.Monad.Trans.Control
 
-<<<<<<< HEAD
-  Build-depends: base                 >= 3     && < 4.7
-=======
   Build-depends: base                 >= 3     && < 5
-               , base-unicode-symbols >= 0.1.1 && < 0.3
->>>>>>> b50a7630
                , transformers         >= 0.2   && < 0.4
                , transformers-base    >= 0.4.1 && < 0.5
 
