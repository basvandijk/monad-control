--- conflicted
+++ resolved
@@ -1,9 +1,5 @@
 Name:                monad-control
-<<<<<<< HEAD
-Version:             1.0.0.5
-=======
 Version:             1.0.1.0
->>>>>>> 2673fbc3
 Synopsis:            Lift control operations, like exception catching, through monad transformers
 License:             BSD3
 License-file:        LICENSE
