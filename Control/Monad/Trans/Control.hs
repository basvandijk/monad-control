{-# LANGUAGE CPP
           , NoImplicitPrelude
           , RankNTypes
           , TypeFamilies
           , FunctionalDependencies
           , FlexibleInstances
           , UndecidableInstances
           , MultiParamTypeClasses #-}

#if __GLASGOW_HASKELL__ >= 702
{-# LANGUAGE Trustworthy #-}
#endif

#if MIN_VERSION_transformers(0,4,0)
-- Hide warnings for the deprecated ErrorT transformer:
{-# OPTIONS_GHC -fno-warn-warnings-deprecations #-}
#endif

{- |
Module      :  Control.Monad.Trans.Control
Copyright   :  Bas van Dijk, Anders Kaseorg
License     :  BSD-style

Maintainer  :  Bas van Dijk <v.dijk.bas@gmail.com>
Stability   :  experimental
-}

module Control.Monad.Trans.Control
    ( -- * MonadTransControl
      MonadTransControl(..), Run

      -- ** Defaults for MonadTransControl
      -- $MonadTransControlDefaults
    , RunDefault, defaultLiftWith, defaultRestoreT

      -- * MonadBaseControl
    , MonadBaseControl (..), RunInBase

      -- ** Defaults for MonadBaseControl
      -- $MonadBaseControlDefaults
    , ComposeSt, RunInBaseDefault, defaultLiftBaseWith, defaultRestoreM

      -- * Utility functions
    , control

    , liftBaseOp, liftBaseOp_

    , liftBaseDiscard, liftBaseOpDiscard
    ) where


--------------------------------------------------------------------------------
-- Imports
--------------------------------------------------------------------------------

-- from base:
import Data.Function ( (.), ($), const )
import Data.Monoid   ( Monoid, mempty )
import Control.Monad ( Monad, (>>=), return, liftM )
import System.IO     ( IO )
import Data.Maybe    ( Maybe )
import Data.Either   ( Either )

#if MIN_VERSION_base(4,3,0)
import GHC.Conc.Sync ( STM )
#endif

#if MIN_VERSION_base(4,4,0)
import           Control.Monad.ST.Lazy             ( ST )
import qualified Control.Monad.ST.Strict as Strict ( ST )
#endif

-- from transformers:
import Control.Monad.Trans.Class    ( MonadTrans )

import Control.Monad.Trans.Identity ( IdentityT(IdentityT), runIdentityT )
import Control.Monad.Trans.List     ( ListT    (ListT),     runListT )
import Control.Monad.Trans.Maybe    ( MaybeT   (MaybeT),    runMaybeT )
import Control.Monad.Trans.Error    ( ErrorT   (ErrorT),    runErrorT, Error )
import Control.Monad.Trans.Reader   ( ReaderT  (ReaderT),   runReaderT )
import Control.Monad.Trans.State    ( StateT   (StateT),    runStateT )
import Control.Monad.Trans.Writer   ( WriterT  (WriterT),   runWriterT )
import Control.Monad.Trans.RWS      ( RWST     (RWST),      runRWST )

#if MIN_VERSION_transformers(0,4,0)
import Control.Monad.Trans.Except   ( ExceptT  (ExceptT),   runExceptT )
#endif

import qualified Control.Monad.Trans.RWS.Strict    as Strict ( RWST   (RWST),    runRWST )
import qualified Control.Monad.Trans.State.Strict  as Strict ( StateT (StateT),  runStateT )
import qualified Control.Monad.Trans.Writer.Strict as Strict ( WriterT(WriterT), runWriterT )

import Data.Functor.Identity ( Identity )

-- from transformers-base:
import Control.Monad.Base ( MonadBase )

#if MIN_VERSION_base(4,3,0)
import Control.Monad ( void )
#else
import Data.Functor (Functor, fmap)
void :: Functor f => f a -> f ()
void = fmap (const ())
#endif

import Prelude (id)

--------------------------------------------------------------------------------
-- MonadTransControl type class
--------------------------------------------------------------------------------

class MonadTrans t => MonadTransControl t where
  -- | Monadic state of @t@.
  type StT t a :: *

  -- | @liftWith@ is similar to 'lift' in that it lifts a computation from
  -- the argument monad to the constructed monad.
  --
  -- Instances should satisfy similar laws as the 'MonadTrans' laws:
  --
  -- @liftWith . const . return = return@
  --
  -- @liftWith (const (m >>= f)) = liftWith (const m) >>= liftWith . const . f@
  --
  -- The difference with 'lift' is that before lifting the @m@ computation
  -- @liftWith@ captures the state of @t@. It then provides the @m@
  -- computation with a 'Run' function that allows running @t n@ computations in
  -- @n@ (for all @n@) on the captured state.
  liftWith :: Monad m => (Run t -> m a) -> t m a

  -- | Construct a @t@ computation from the monadic state of @t@ that is
  -- returned from a 'Run' function.
  --
  -- Instances should satisfy:
  --
  -- @liftWith (\\run -> run t) >>= restoreT . return = t@
  restoreT :: Monad m => m (StT t a) -> t m a

-- | A function that runs a transformed monad @t n@ on the monadic state that
-- was captured by 'liftWith'
--
-- A @Run t@ function yields a computation in @n@ that returns the monadic state
-- of @t@. This state can later be used to restore a @t@ computation using
-- 'restoreT'.
type Run t = forall n b. Monad n => t n b -> n (StT t b)


--------------------------------------------------------------------------------
-- Defaults for MonadTransControl
--------------------------------------------------------------------------------

-- $MonadTransControlDefaults
--
-- The following functions can be used to define a 'MonadTransControl' instance
-- for a monad transformer which simply wraps another monad transformer which
-- already has a @MonadTransControl@ instance. For example:
--
-- @
-- {-\# LANGUAGE GeneralizedNewtypeDeriving \#-}
--
-- newtype CounterT m a = CounterT {unCounterT :: StateT Int m a}
--   deriving (Monad, MonadTrans)
--
-- instance MonadTransControl CounterT where
--     type StT CounterT a = StT (StateT Int) a
--     liftWith = 'defaultLiftWith' CounterT unCounterT
--     restoreT = 'defaultRestoreT' CounterT
-- @

-- | A function like 'Run' that runs a monad transformer @t@ which wraps the
-- monad transformer @t'@. This is used in 'defaultLiftWith'.
type RunDefault t t' = forall n b. Monad n => t n b -> n (StT t' b)

-- | Default definition for the 'liftWith' method.
defaultLiftWith :: (Monad m, MonadTransControl n)
                => (forall b.   n m b -> t m b)     -- ^ Monad constructor
                -> (forall o b. t o b -> n o b)     -- ^ Monad deconstructor
                -> (RunDefault t n -> m a)
                -> t m a
defaultLiftWith t unT = \f -> t $ liftWith $ \run -> f $ run . unT
{-# INLINABLE defaultLiftWith #-}

-- | Default definition for the 'restoreT' method.
defaultRestoreT :: (Monad m, MonadTransControl n)
                => (n m a -> t m a)     -- ^ Monad constructor
                -> m (StT n a)
                -> t m a
defaultRestoreT t = t . restoreT
{-# INLINABLE defaultRestoreT #-}


--------------------------------------------------------------------------------
-- MonadTransControl instances
--------------------------------------------------------------------------------

instance MonadTransControl IdentityT where
    type StT IdentityT a = a
    liftWith f = IdentityT $ f $ runIdentityT
    restoreT = IdentityT
    {-# INLINABLE liftWith #-}
    {-# INLINABLE restoreT #-}

instance MonadTransControl MaybeT where
    type StT MaybeT a = Maybe a
    liftWith f = MaybeT $ liftM return $ f $ runMaybeT
    restoreT = MaybeT
    {-# INLINABLE liftWith #-}
    {-# INLINABLE restoreT #-}

instance Error e => MonadTransControl (ErrorT e) where
    type StT (ErrorT e) a = Either e a
    liftWith f = ErrorT $ liftM return $ f $ runErrorT
    restoreT = ErrorT
    {-# INLINABLE liftWith #-}
    {-# INLINABLE restoreT #-}

#if MIN_VERSION_transformers(0,4,0)
instance MonadTransControl (ExceptT e) where
    type StT (ExceptT e) a = Either e a
    liftWith f = ExceptT $ liftM return $ f $ runExceptT
    restoreT = ExceptT
    {-# INLINABLE liftWith #-}
    {-# INLINABLE restoreT #-}
#endif

instance MonadTransControl ListT where
    type StT ListT a = [a]
    liftWith f = ListT $ liftM return $ f $ runListT
    restoreT = ListT
    {-# INLINABLE liftWith #-}
    {-# INLINABLE restoreT #-}

instance MonadTransControl (ReaderT r) where
    type StT (ReaderT r) a = a
    liftWith f = ReaderT $ \r -> f $ \t -> runReaderT t r
    restoreT = ReaderT . const
    {-# INLINABLE liftWith #-}
    {-# INLINABLE restoreT #-}

instance MonadTransControl (StateT s) where
    type StT (StateT s) a = (a, s)
    liftWith f = StateT $ \s ->
                   liftM (\x -> (x, s))
                         (f $ \t -> runStateT t s)
    restoreT = StateT . const
    {-# INLINABLE liftWith #-}
    {-# INLINABLE restoreT #-}

instance MonadTransControl (Strict.StateT s) where
    type StT (Strict.StateT s) a = (a, s)
    liftWith f = Strict.StateT $ \s ->
                   liftM (\x -> (x, s))
                         (f $ \t -> Strict.runStateT t s)
    restoreT = Strict.StateT . const
    {-# INLINABLE liftWith #-}
    {-# INLINABLE restoreT #-}

instance Monoid w => MonadTransControl (WriterT w) where
    type StT (WriterT w) a = (a, w)
    liftWith f = WriterT $ liftM (\x -> (x, mempty))
                                 (f $ runWriterT)
    restoreT = WriterT
    {-# INLINABLE liftWith #-}
    {-# INLINABLE restoreT #-}

instance Monoid w => MonadTransControl (Strict.WriterT w) where
    type StT (Strict.WriterT w) a = (a, w)
    liftWith f = Strict.WriterT $ liftM (\x -> (x, mempty))
                                        (f $ Strict.runWriterT)
    restoreT = Strict.WriterT
    {-# INLINABLE liftWith #-}
    {-# INLINABLE restoreT #-}

instance Monoid w => MonadTransControl (RWST r w s) where
    type StT (RWST r w s) a = (a, s, w)
    liftWith f = RWST $ \r s -> liftM (\x -> (x, s, mempty))
                                     (f $ \t -> runRWST t r s)
    restoreT mSt = RWST $ \_ _ -> mSt
    {-# INLINABLE liftWith #-}
    {-# INLINABLE restoreT #-}

instance Monoid w => MonadTransControl (Strict.RWST r w s) where
    type StT (Strict.RWST r w s) a = (a, s, w)
    liftWith f =
        Strict.RWST $ \r s -> liftM (\x -> (x, s, mempty))
                                   (f $ \t -> Strict.runRWST t r s)
    restoreT mSt = Strict.RWST $ \_ _ -> mSt
    {-# INLINABLE liftWith #-}
    {-# INLINABLE restoreT #-}


--------------------------------------------------------------------------------
-- MonadBaseControl type class
--------------------------------------------------------------------------------

class MonadBase b m => MonadBaseControl b m | m -> b where
    -- | Monadic state of @m@.
    type StM m a :: *

    -- | @liftBaseWith@ is similar to 'liftIO' and 'liftBase' in that it
    -- lifts a base computation to the constructed monad.
    --
    -- Instances should satisfy similar laws as the 'MonadIO' and 'MonadBase' laws:
    --
    -- @liftBaseWith . const . return = return@
    --
    -- @liftBaseWith (const (m >>= f)) = liftBaseWith (const m) >>= liftBaseWith . const . f@
    --
    -- The difference with 'liftBase' is that before lifting the base computation
    -- @liftBaseWith@ captures the state of @m@. It then provides the base
    -- computation with a 'RunInBase' function that allows running @m@
    -- computations in the base monad on the captured state.
    liftBaseWith :: (RunInBase m b -> b a) -> m a

    -- | Construct a @m@ computation from the monadic state of @m@ that is
    -- returned from a 'RunInBase' function.
    --
    -- Instances should satisfy:
    --
    -- @liftBaseWith (\\runInBase -> runInBase m) >>= restoreM = m@
    restoreM :: StM m a -> m a

-- | A function that runs a @m@ computation on the monadic state that was
-- captured by 'liftBaseWith'
--
-- A @RunInBase m@ function yields a computation in the base monad of @m@ that
-- returns the monadic state of @m@. This state can later be used to restore the
-- @m@ computation using 'restoreM'.
type RunInBase m b = forall a. m a -> b (StM m a)


--------------------------------------------------------------------------------
-- MonadBaseControl instances for all monads in the base library
--------------------------------------------------------------------------------

#define BASE(M)                           \
instance MonadBaseControl (M) (M) where { \
    type StM (M) a = a;                   \
    liftBaseWith f = f id;                \
    restoreM = return;                    \
    {-# INLINABLE liftBaseWith #-};          \
    {-# INLINABLE restoreM #-}}

BASE(IO)
BASE(Maybe)
BASE(Either e)
BASE([])
BASE((->) r)
BASE(Identity)

#if MIN_VERSION_base(4,3,0)
BASE(STM)
#endif

#if MIN_VERSION_base(4,4,0)
BASE(Strict.ST s)
BASE(       ST s)
#endif

#undef BASE


--------------------------------------------------------------------------------
-- Defaults for MonadBaseControl
--------------------------------------------------------------------------------

-- $MonadBaseControlDefaults
--
-- Note that by using the following default definitions it's easy to make a
-- monad transformer @T@ an instance of 'MonadBaseControl':
--
-- @
-- instance MonadBaseControl b m => MonadBaseControl b (T m) where
--     type StM (T m) a = 'ComposeSt' T m a
--     liftBaseWith     = 'defaultLiftBaseWith'
--     restoreM         = 'defaultRestoreM'
-- @
--
-- Defining an instance for a base monad @B@ is equally straightforward:
--
-- @
-- instance MonadBaseControl B B where
--     type StM B a   = a
--     liftBaseWith f = f 'id'
--     restoreM       = 'return'
-- @

-- | Handy type synonym that composes the monadic states of @t@ and @m@.
--
-- It can be used to define the 'StM' for new 'MonadBaseControl' instances.
type ComposeSt t m a = StM m (StT t a)

-- | A function like 'RunInBase' that runs a monad transformer @t@ in its base
-- monad @b@. It is used in 'defaultLiftBaseWith'.
type RunInBaseDefault t m b = forall a. t m a -> b (ComposeSt t m a)

-- | Default defintion for the 'liftBaseWith' method.
--
-- Note that it composes a 'liftWith' of @t@ with a 'liftBaseWith' of @m@ to
-- give a 'liftBaseWith' of @t m@:
--
-- @
-- defaultLiftBaseWith = \\f -> 'liftWith' $ \\run ->
--                               'liftBaseWith' $ \\runInBase ->
--                                 f $ runInBase . run
-- @
defaultLiftBaseWith :: (MonadTransControl t, MonadBaseControl b m)
                    => (RunInBaseDefault t m b -> b a) -> t m a
defaultLiftBaseWith = \f -> liftWith $ \run ->
                              liftBaseWith $ \runInBase ->
                                f $ runInBase . run
{-# INLINABLE defaultLiftBaseWith #-}

-- | Default definition for the 'restoreM' method.
--
-- Note that: @defaultRestoreM unStM = 'restoreT' . 'restoreM' . unStM@
defaultRestoreM :: (MonadTransControl t, MonadBaseControl b m)
                => StM m (StT t a) -> t m a
defaultRestoreM = restoreT . restoreM
{-# INLINABLE defaultRestoreM #-}


--------------------------------------------------------------------------------
-- MonadBaseControl transformer instances
--------------------------------------------------------------------------------

#define BODY(T) {                         \
    type StM (T m) a = ComposeSt (T) m a; \
    liftBaseWith = defaultLiftBaseWith;   \
    restoreM     = defaultRestoreM;       \
    {-# INLINABLE liftBaseWith #-};          \
    {-# INLINABLE restoreM #-}}

#define TRANS(         T) \
  instance (     MonadBaseControl b m) => MonadBaseControl b (T m) where BODY(T)
#define TRANS_CTX(CTX, T) \
  instance (CTX, MonadBaseControl b m) => MonadBaseControl b (T m) where BODY(T)

TRANS(IdentityT)
TRANS(MaybeT)
TRANS(ListT)
TRANS(ReaderT r)
TRANS(Strict.StateT s)
TRANS(       StateT s)

#if MIN_VERSION_transformers(0,4,0)
TRANS(ExceptT e)
#endif

TRANS_CTX(Error e,         ErrorT e)
TRANS_CTX(Monoid w, Strict.WriterT w)
TRANS_CTX(Monoid w,        WriterT w)
TRANS_CTX(Monoid w, Strict.RWST r w s)
TRANS_CTX(Monoid w,        RWST r w s)


--------------------------------------------------------------------------------
-- * Utility functions
--------------------------------------------------------------------------------

-- | An often used composition: @control f = 'liftBaseWith' f >>= 'restoreM'@
control :: MonadBaseControl b m => (RunInBase m b -> b (StM m a)) -> m a
control f = liftBaseWith f >>= restoreM
{-# INLINABLE control #-}

-- | @liftBaseOp@ is a particular application of 'liftBaseWith' that allows
-- lifting control operations of type:
--
-- @((a -> b c) -> b c)@ to: @('MonadBaseControl' b m => (a -> m c) -> m c)@.
--
-- For example:
--
-- @liftBaseOp alloca :: 'MonadBaseControl' 'IO' m => (Ptr a -> m c) -> m c@
liftBaseOp :: MonadBaseControl b m
           => ((a -> b (StM m c)) -> b (StM m d))
           -> ((a ->        m c)  ->        m d)
liftBaseOp f = \g -> control $ \runInBase -> f $ runInBase . g
{-# INLINABLE liftBaseOp #-}

-- | @liftBaseOp_@ is a particular application of 'liftBaseWith' that allows
-- lifting control operations of type:
--
-- @(b a -> b a)@ to: @('MonadBaseControl' b m => m a -> m a)@.
--
-- For example:
--
-- @liftBaseOp_ mask_ :: 'MonadBaseControl' 'IO' m => m a -> m a@
liftBaseOp_ :: MonadBaseControl b m
            => (b (StM m a) -> b (StM m c))
            -> (       m a  ->        m c)
liftBaseOp_ f = \m -> control $ \runInBase -> f $ runInBase m
{-# INLINABLE liftBaseOp_ #-}

-- | @liftBaseDiscard@ is a particular application of 'liftBaseWith' that allows
-- lifting control operations of type:
--
-- @(b () -> b a)@ to: @('MonadBaseControl' b m => m () -> m a)@.
--
-- Note that, while the argument computation @m ()@ has access to the captured
-- state, all its side-effects in @m@ are discarded. It is run only for its
-- side-effects in the base monad @b@.
--
-- For example:
--
-- @liftBaseDiscard forkIO :: 'MonadBaseControl' 'IO' m => m () -> m ThreadId@
liftBaseDiscard :: MonadBaseControl b m => (b () -> b a) -> (m () -> m a)
liftBaseDiscard f = \m -> liftBaseWith $ \runInBase -> f $ void $ runInBase m
<<<<<<< HEAD
{-# INLINABLE liftBaseDiscard #-}
=======
{-# INLINE liftBaseDiscard #-}

-- | @liftBaseOpDiscard@ is a particular application of 'liftBaseWith' that allows
-- lifting control operations of type:
--
-- @((a -> b ()) -> b c)@ to: @('MonadBaseControl' b m => (a -> m ()) -> m c)@.
--
-- Note that, while the argument computation @m ()@ has access to the captured
-- state, all its side-effects in @m@ are discarded. It is run only for its
-- side-effects in the base monad @b@.
--
-- For example:
--
-- @liftBaseDiscard (runServer addr port) :: 'MonadBaseControl' 'IO' m => m () -> m ()@
liftBaseOpDiscard :: MonadBaseControl b m
                  => ((a -> b ()) -> b c)
                  ->  (a -> m ()) -> m c
liftBaseOpDiscard f g = liftBaseWith $ \runInBase -> f $ void . runInBase . g
{-# INLINE liftBaseOpDiscard #-}
>>>>>>> 4e959f36
<|MERGE_RESOLUTION|>--- conflicted
+++ resolved
@@ -505,10 +505,7 @@
 -- @liftBaseDiscard forkIO :: 'MonadBaseControl' 'IO' m => m () -> m ThreadId@
 liftBaseDiscard :: MonadBaseControl b m => (b () -> b a) -> (m () -> m a)
 liftBaseDiscard f = \m -> liftBaseWith $ \runInBase -> f $ void $ runInBase m
-<<<<<<< HEAD
 {-# INLINABLE liftBaseDiscard #-}
-=======
-{-# INLINE liftBaseDiscard #-}
 
 -- | @liftBaseOpDiscard@ is a particular application of 'liftBaseWith' that allows
 -- lifting control operations of type:
@@ -526,5 +523,4 @@
                   => ((a -> b ()) -> b c)
                   ->  (a -> m ()) -> m c
 liftBaseOpDiscard f g = liftBaseWith $ \runInBase -> f $ void . runInBase . g
-{-# INLINE liftBaseOpDiscard #-}
->>>>>>> 4e959f36
+{-# INLINABLE liftBaseOpDiscard #-}