--- conflicted
+++ resolved
@@ -5,13 +5,8 @@
            , FunctionalDependencies
            , FlexibleInstances
            , UndecidableInstances
-<<<<<<< HEAD
            , MultiParamTypeClasses
-           , TypeOperators
-  #-}
-=======
-           , MultiParamTypeClasses #-}
->>>>>>> b56d69e6
+           , TypeOperators #-}
 
 #if __GLASGOW_HASKELL__ >= 702
 {-# LANGUAGE Trustworthy #-}
